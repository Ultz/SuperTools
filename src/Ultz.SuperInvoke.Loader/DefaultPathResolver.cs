--- conflicted
+++ resolved
@@ -36,16 +36,6 @@
         private bool TryLocateNativeAssetFromDeps(string name, out string appLocalNativePath,
             out string depsResolvedPath)
         {
-<<<<<<< HEAD
-            var defaultContext = DependencyContext.Load(Assembly.GetEntryAssembly());
-            if (!(Assembly.GetEntryAssembly() is null))
-            {
-                defaultContext ??= new DependencyContextJsonReader().Read(File.OpenRead(
-                    Path.Combine(AppContext.BaseDirectory, Assembly.GetEntryAssembly().GetName().Name + ".deps.json")));
-                defaultContext ??= new DependencyContextJsonReader().Read(File.OpenRead(
-                    Path.Combine(Path.GetDirectoryName(Assembly.GetEntryAssembly().Location),
-                        Assembly.GetEntryAssembly().GetName().Name + ".deps.json")));
-=======
             var defaultContext = DependencyContext.Default;
             var entAsm = Assembly.GetEntryAssembly();
             if (defaultContext is null && !(entAsm is null))
@@ -56,7 +46,6 @@
                 defaultContext ??=
                     json.Read(File.OpenRead(
                         Path.Combine(AppContext.BaseDirectory, entAsm.GetName().Name + ".deps.json")));
->>>>>>> 99694e62
             }
 
             if (defaultContext == null)
